"""A layer that samples the next tokens from the model's outputs."""
from typing import Dict, List, Tuple, Optional

import numpy as np
import torch
import torch.nn as nn

from aphrodite.modeling.metadata import InputMetadata
from aphrodite.modeling.megatron.tensor_parallel import (
    gather_from_tensor_model_parallel_region)
from aphrodite.common.sampling_params import SamplingParams, SamplingType
from aphrodite.common.sequence import SamplerOutput, SequenceOutputs, SequenceData

_SAMPLING_EPS = 1e-5


class Sampler(nn.Module):
    """Samples the next tokens from the model's outputs.

    This layer does the following:
    1. Discard the hidden states that are not used for sampling (i.e., all
        tokens except the final one in each prompt).
    2. Compute the logits for the next tokens.
    3. Apply presence and frequency penalties.
    4. Apply temperature scaling.
    5. Apply top-p and top-k truncation.
    6. Sample the next tokens.
    Here, each sequence group within the batch can have different sampling
    parameters (e.g., sampling method, temperature, top-p, top-k, etc.).
    """

    def __init__(self, vocab_size: int) -> None:
        super().__init__()
        self.vocab_size = vocab_size

    def forward(
        self,
        embedding: torch.Tensor,
        hidden_states: torch.Tensor,
        input_metadata: InputMetadata,
        embedding_bias: Optional[torch.Tensor] = None,
    ) -> SamplerOutput:
        # Get the hidden states that we use for sampling.
        hidden_states = _prune_hidden_states(hidden_states, input_metadata)

        # Get the logits for the next tokens.
        logits = _get_logits(hidden_states, embedding, embedding_bias,
                             self.vocab_size)

        # Apply presence and frequency penalties.
        output_tokens = _get_output_tokens(input_metadata)
        assert len(output_tokens) == logits.shape[0]
        presence_penalties, frequency_penalties, repetition_penalties = _get_penalties(input_metadata)
        assert len(presence_penalties) == logits.shape[0]
        assert len(frequency_penalties) == logits.shape[0]
        logits = _apply_penalties(logits, output_tokens,
                                  presence_penalties, frequency_penalties, repetition_penalties,
                                  self.vocab_size)
        
        logits = _apply_logits_processors(input_metadata, logits, output_tokens)

        # Apply Tail Free Sampling, as described in https://www.trentonbricken.com/Tail-Free-Sampling/
        tfss = _get_tfs(input_metadata)
        assert len(tfss) == logits.shape[0]
        if any(z < 1.0 - _SAMPLING_EPS for z in tfss):
            logits = _apply_tfs(logits, tfss)

        # Apply temperature scaling.
        temperatures = _get_temperatures(input_metadata)
        assert len(temperatures) == logits.shape[0]
        if any(t != 1.0 for t in temperatures):
            t = torch.tensor(temperatures,
                             dtype=logits.dtype,
                             device=logits.device)
            # Use in-place division to avoid creating a new tensor.
            logits.div_(t.unsqueeze(dim=1))

        # Apply top-p, top-k, and top-a truncation.
        top_ps, top_ks, top_as = _get_top_a_top_p_top_k(input_metadata, self.vocab_size)
        assert len(top_ps) == len(top_ks) == logits.shape[0]
        do_top_p = any(p < 1.0 - _SAMPLING_EPS for p in top_ps)
        do_top_k = any(k != self.vocab_size for k in top_ks)
        do_top_a = any(a > _SAMPLING_EPS for a in top_as)
        if do_top_p or do_top_k or do_top_a:
            logits = _apply_top_a_top_p_top_k(logits, top_ps, top_ks, top_as)

        # We use float32 for probabilities and log probabilities.
        # Compute the probabilities.
        probs = torch.softmax(logits, dim=-1, dtype=torch.float)
        # Compute the log probabilities.
        # Use log_softmax to ensure numerical stability.
        logprobs = torch.log_softmax(logits, dim=-1, dtype=torch.float)

        # Sample the next tokens.
        return _sample(probs, logprobs, input_metadata)


def _get_logits(hidden_states: torch.Tensor, embedding: torch.Tensor,
                embedding_bias: Optional[torch.Tensor],
                vocab_size: int) -> torch.Tensor:
    # Get the logits for the next tokens.
    logits = torch.matmul(hidden_states, embedding.t())
    if embedding_bias is not None:
        logits += embedding_bias
    logits = gather_from_tensor_model_parallel_region(logits)
    # Remove paddings in vocab (if any).
    logits = logits[:, :vocab_size]
    return logits


def _prune_hidden_states(
    hidden_states: torch.Tensor,
    input_metadata: InputMetadata,
) -> torch.Tensor:
    last_token_indices = {t: [] for t in SamplingType}
    start_idx = 0
    for i, seq_group in enumerate(input_metadata.seq_groups):
        seq_ids, sampling_params = seq_group
        sampling_type = sampling_params.sampling_type
        if i < input_metadata.num_prompts:
            assert len(seq_ids) == 1, "Prompt input should have only one seq."
            prompt_len = input_metadata.prompt_lens[i]
            last_token_indices[sampling_type].append(start_idx + prompt_len -
                                                     1)
            start_idx += prompt_len
        else:
            num_seqs = len(seq_ids)
            last_token_indices[sampling_type].extend(
                range(start_idx, start_idx + num_seqs))
            start_idx += num_seqs

    all_last_token_indices = []
    for sampling_type in SamplingType:
        all_last_token_indices.extend(last_token_indices[sampling_type])
    all_last_token_indices = torch.tensor(all_last_token_indices,
                                          dtype=torch.long,
                                          device=hidden_states.device)
    return hidden_states.index_select(0, all_last_token_indices)


def _get_penalties(
        input_metadata: InputMetadata) -> Tuple[List[float], List[float]]:
    # Collect the presence and frequency penalties.
    presence_penalties: List[float] = []
    frequency_penalties: List[float] = []
    repetition_penalties: List[float] = []
    for seq_group in input_metadata.seq_groups:
        seq_ids, sampling_params = seq_group
        presence_penalties += [sampling_params.presence_penalty] * len(seq_ids)
        frequency_penalties += [sampling_params.frequency_penalty] * len(seq_ids)
        repetition_penalties += [sampling_params.repetition_penalty] * len(seq_ids)
    return presence_penalties, frequency_penalties, repetition_penalties


def _get_output_tokens(input_metadata: InputMetadata) -> List[List[int]]:
    output_tokens: List[List[int]] = []
    for seq_group in input_metadata.seq_groups:
        seq_ids, _ = seq_group
        for seq_id in seq_ids:
            seq_data = input_metadata.seq_data[seq_id]
            output_tokens.append(seq_data.output_token_ids)
    return output_tokens

def _apply_logits_processors(
    input_metadata: InputMetadata,
    logits: torch.Tensor,
    output_tokens: List[List[int]]
) -> torch.Tensor:
    for _, seq_group in enumerate(input_metadata.seq_groups):
        _, sampling_params = seq_group
        logits_processors = sampling_params.logits_processors

        if logits_processors is not None:
            for logits_processor in logits_processors:
                logits = logits_processor(logits, output_tokens)

    return logits

def _apply_penalties(
    logits: torch.Tensor,
    output_tokens: List[List[int]],
    presence_penalties: List[float],
    frequency_penalties: List[float],
    repetition_penalties: List[float],
    vocab_size: int,
) -> torch.Tensor:
    num_seqs, vocab_size = logits.shape
    for i in range(num_seqs):
        if not output_tokens[i]:
            continue
        if (abs(presence_penalties[i]) < _SAMPLING_EPS and
            abs(frequency_penalties[i]) < _SAMPLING_EPS and
            repetition_penalties[i] < 1.0 + _SAMPLING_EPS):
            continue
        break
    else:
        # Return early if all sequences have zero penalties.
        return logits

    max_output_len = max(len(tokens) for tokens in output_tokens)
    padded_output_tokens = [
        tokens + [vocab_size] * (max_output_len - len(tokens))
        for tokens in output_tokens
    ]
    output_tokens_tensor = torch.tensor(padded_output_tokens,
                                        dtype=torch.long,
                                        device=logits.device)

    # Compute the bin counts for the output tokens.
    # vocab_size + 1 for padding.
    bin_counts = torch.zeros((num_seqs, vocab_size + 1),
                             dtype=torch.long,
                             device=logits.device)
    bin_counts.scatter_add_(1, output_tokens_tensor,
                            torch.ones_like(output_tokens_tensor))
    bin_counts = bin_counts[:, :vocab_size]  # Remove the padding bin.

    frequency_penalties = torch.tensor(frequency_penalties,
                                       dtype=logits.dtype,
                                       device=logits.device)
    presence_penalties = torch.tensor(presence_penalties,
                                      dtype=logits.dtype,
                                      device=logits.device)
    repetition_penalties = torch.tensor(repetition_penalties,
                                      dtype=logits.dtype,
                                      device=logits.device)

    # We follow the definition in OpenAI API.
    # Refer to https://platform.openai.com/docs/api-reference/parameter-details
    logits -= frequency_penalties.unsqueeze(dim=1) * bin_counts
    presence_mask = (bin_counts > 0)
    logits -= presence_penalties.unsqueeze(dim=1) * presence_mask

    # Effectively: If token is present and logit is positive, divide logit by rep_pen.
    #              If token is present and logit is negative, multiply logit by rep_pen.
    logits += logits * (1 / repetition_penalties.unsqueeze(dim=1) - 1) * presence_mask * (logits > 0)
    logits += logits * (repetition_penalties.unsqueeze(dim=1) - 1) * presence_mask * (logits < 0)

    return logits


def _get_temperatures(input_metadata: InputMetadata) -> List[float]:
    # Collect the temperatures for the logits.
    temperatures: List[float] = []
    for seq_group in input_metadata.seq_groups:
        seq_ids, sampling_params = seq_group
        temperature = sampling_params.temperature
        if temperature < _SAMPLING_EPS:
            # NOTE: Zero temperature means deterministic sampling
            # (i.e., greedy sampling or beam search).
            # Set the temperature to 1 to avoid division by zero.
            temperature = 1.0
        temperatures += [temperature] * len(seq_ids)
    return temperatures


def _get_top_a_top_p_top_k(
    input_metadata: InputMetadata,
    vocab_size: int,
) -> Tuple[List[float], List[int], List[float]]:
    top_ps: List[float] = []
    top_ks: List[int] = []
    top_as: List[float] = []
    for seq_group in input_metadata.seq_groups:
        seq_ids, sampling_params = seq_group
        # k should not be greater than the vocab size.
        top_k = min(sampling_params.top_k, vocab_size)
        # k=-1 means no truncation.
        top_k = vocab_size if top_k == -1 else top_k

        top_ps += [sampling_params.top_p] * len(seq_ids)
        top_ks += [top_k] * len(seq_ids)
        top_as += [sampling_params.top_a] * len(seq_ids)

    return top_ps, top_ks, top_as


<<<<<<< HEAD
def _apply_top_a_top_p_top_k(
=======
def _apply_top_ap_top_k(
def _get_tfs(input_metadata: InputMetadata) -> List[float]:
    tfss: List[float] = []
    for seq_group in input_metadata.seq_groups:
        seq_ids, sampling_params = seq_group
        z = sampling_params.tfs
        tfss += [z] * len(seq_ids)
    return tfss


def _apply_top_p_top_k(
>>>>>>> 803decce
    logits: torch.Tensor,
    top_ps: List[float],
    top_ks: List[int],
    top_as: List[float],
) -> torch.Tensor:
    ts_p = torch.tensor(top_ps, dtype=logits.dtype, device=logits.device)
    ts_k = torch.tensor(top_ks, dtype=torch.int, device=logits.device)
    ts_a = torch.tensor(top_as, dtype=logits.dtype, device=logits.device)
    logits_sort, logits_idx = logits.sort(dim=-1, descending=True)

    # Apply top-p and top-a.
    probs_sort = logits_sort.softmax(dim=-1)
    probs_sum = probs_sort.cumsum(dim=-1)
    top_a_thresholds = torch.pow(probs_sort[:, 0], 2) * ts_a
    top_ap_mask = (probs_sort < top_a_thresholds.unsqueeze(1)) # Cull logits below the top-a threshold
    top_ap_mask.logical_or_(probs_sum > ts_p.unsqueeze(dim=1)) # Cull logits above the top-p summation threshold
    top_ap_mask[:, 0] = False # Guarantee at least one token is pickable
    logits_sort[top_ap_mask] = -float("inf")
    
    # Apply top-k.
    # Create a mask for the top-k elements.
    top_k_mask = torch.arange(logits_idx.shape[-1], device=logits_idx.device)
    top_k_mask = top_k_mask.expand(logits_idx.shape[0], -1)
    top_k_mask = top_k_mask >= ts_k.unsqueeze(dim=1)
    logits_sort[top_k_mask] = -float("inf")

    # Re-sort the probabilities.
    logits = torch.gather(logits_sort,
                          dim=-1,
                          index=torch.argsort(logits_idx, dim=-1))
    return logits

def _apply_tfs(
    logits: torch.Tensor,
    tfss: List[float],
) -> torch.Tensor:
    z = torch.tensor(tfss, dtype=logits.dtype, device=logits.device)
    logits_sort, logits_idx = logits.sort(dim=-1, descending=True)
    d2 = logits_sort.softmax(dim=-1).diff().diff().abs()
    normalized_d2 = d2 / torch.sum(d2, dim=-1)
    curvature_cdf = torch.cumsum(normalized_d2, dim=-1)

    tfs_mask = curvature_cdf > z.unsqueeze(dim=-1)

    tfs_mask = torch.cat(
            (
                torch.zeros(logits.shape[0], 1, dtype=torch.bool, device=logits.device),
                tfs_mask,
                torch.ones(logits.shape[0], 1, dtype=torch.bool, device=logits.device),
            ),
            dim=-1,
        )
    
    logits_sort[tfs_mask] = -float("inf")
    logits = torch.gather(logits_sort,
                          dim=-1,
                          index=torch.argsort(logits_idx, dim=-1))

    return logits


def _get_topk_logprobs(
    logprobs: torch.Tensor,
    num_logprobs: Optional[int],
) -> List[Dict[int, float]]:
    num_seqs = logprobs.size(0)
    if num_logprobs is None or num_logprobs == 0:
        return [{} for _ in range(num_seqs)]

    all_topk_logprobs, all_topk_ids = torch.topk(logprobs,
                                                 num_logprobs,
                                                 dim=-1)
    all_topk_logprobs = all_topk_logprobs.cpu()
    all_topk_ids = all_topk_ids.cpu()
    all_token_to_logprob = []
    for topk_logprobs, topk_ids in zip(all_topk_logprobs, all_topk_ids):
        token_to_logprob: Dict[int, float] = {}
        for token_id, logprob in zip(topk_ids, topk_logprobs):
            token_to_logprob[token_id.item()] = logprob.item()
        all_token_to_logprob.append(token_to_logprob)
    return all_token_to_logprob


def _build_sequence_outputs(
    parent_ids: List[int],
    next_token_ids: List[int],
    selected_token_logprobs: torch.Tensor,
    parent_seq_ids: List[int],
    parent_logprobs: torch.Tensor,
    num_output_logprobs: Optional[int],
) -> List[SequenceOutputs]:
    # Get top-k log probabilities for the next tokens.
    next_logprobs = _get_topk_logprobs(parent_logprobs, num_output_logprobs)
    seq_outputs: List[SequenceOutputs] = []
    for parent_id, next_token_id, token_logprob in zip(
            parent_ids, next_token_ids, selected_token_logprobs):
        output_logprobs = next_logprobs[parent_id].copy()
        output_logprobs[next_token_id] = token_logprob
        seq_outputs.append(
            SequenceOutputs(parent_seq_ids[parent_id], next_token_id,
                            output_logprobs))
    return seq_outputs


def _greedy_sample(
    selected_seq_groups: List[Tuple[List[int], SamplingParams]],
    logprobs: torch.Tensor,
) -> List[Tuple[List[int], List[int]]]:
    samples = torch.argmax(logprobs, dim=-1).cpu()
    sample_idx = 0
    results = []
    for seq_group in selected_seq_groups:
        seq_ids, _ = seq_group
        num_parent_seqs = len(seq_ids)
        assert num_parent_seqs == 1, (
            "Greedy sampling should have only one seq.")
        parent_ids = list(range(num_parent_seqs))
        next_token_ids = [samples[sample_idx].item()]
        results.append((next_token_ids, parent_ids))
        sample_idx += num_parent_seqs
    assert sample_idx == logprobs.size(0)
    return results


def _random_sample(
    selected_seq_groups: List[Tuple[List[int], SamplingParams]],
    is_prompts: List[bool],
    probs: torch.Tensor,
) -> List[Tuple[List[int], List[int]]]:
    # Find the maximum best_of value of the prompt phase requests.
    max_best_of = 1
    for seq_group, is_prompt in zip(selected_seq_groups, is_prompts):
        if is_prompt:
            seq_ids, sampling_params = seq_group
            max_best_of = max(max_best_of, sampling_params.best_of)
    random_samples = torch.multinomial(probs,
                                       num_samples=max_best_of,
                                       replacement=True).cpu()
    sample_idx = 0
    results = []
    for seq_group, is_prompt in zip(selected_seq_groups, is_prompts):
        seq_ids, sampling_params = seq_group
        num_parent_seqs = len(seq_ids)
        if is_prompt:
            # Prompt phase.
            assert num_parent_seqs == 1, (
                "Prompt input should have only one seq.")
            parent_ids = [0] * sampling_params.best_of
            next_token_ids = random_samples[
                sample_idx, :sampling_params.best_of].tolist()
        else:
            # Generation phase.
            parent_ids = list(range(num_parent_seqs))
            next_token_ids = random_samples[sample_idx:sample_idx +
                                            num_parent_seqs, 0].tolist()
        results.append((next_token_ids, parent_ids))
        sample_idx += num_parent_seqs
    assert sample_idx == probs.size(0)
    return results


def _beam_search_sample(
    selected_seq_groups: List[Tuple[List[int], SamplingParams]],
    is_prompts: List[bool],
    seq_data: Dict[int, SequenceData],
    logprobs: torch.Tensor,
) -> List[Tuple[List[int], List[int]]]:
    # We sample 2 * beam_width candidates to make sure that with high
    # probability we can get `beam_width` candidates in addition to
    # the finished sequences for the next iteration. See
    # https://github.com/tensorflow/tensor2tensor/blob/bafdc1b67730430d38d6ab802cbd51f9d053ba2e/tensor2tensor/utils/beam_search.py#L557-L563
    # for details. See also HF reference:
    # https://github.com/huggingface/transformers/blob/a4dd53d88e4852f023332d284ff07a01afcd5681/src/transformers/generation/utils.py#L3063-L3065
    #
    # Note: Beam search is not vectorized, so its speed can be slower than
    # other sampling methods.
    sample_idx = 0
    results = []
    for seq_group, is_prompt in zip(selected_seq_groups, is_prompts):
        seq_ids, sampling_params = seq_group
        num_parent_seqs = len(seq_ids)
        beam_width = sampling_params.best_of
        seq_group_logprobs = logprobs[sample_idx:sample_idx + num_parent_seqs]
        if is_prompt:
            # Prompt phase.
            assert num_parent_seqs == 1, (
                "Prompt input should have only one seq.")
            parent_ids = [0] * (2 * beam_width)
            _, next_token_ids = torch.topk(seq_group_logprobs[0],
                                           2 * beam_width)
            next_token_ids = next_token_ids.tolist()
        else:
            # Generation phase.
            cumulative_logprobs = [
                seq_data[seq_id].cumulative_logprob for seq_id in seq_ids
            ]
            cumulative_logprobs = torch.tensor(
                cumulative_logprobs,
                dtype=torch.float,
                device=seq_group_logprobs.device)
            seq_group_logprobs = (seq_group_logprobs +
                                  cumulative_logprobs.unsqueeze(dim=1))
            _, topk_ids = torch.topk(seq_group_logprobs.flatten(),
                                     2 * beam_width)
            topk_ids = topk_ids.tolist()
            vocab_size = seq_group_logprobs.size(-1)
            parent_ids = [i // vocab_size for i in topk_ids]
            next_token_ids = [i % vocab_size for i in topk_ids]
        results.append((next_token_ids, parent_ids))
        sample_idx += num_parent_seqs
    assert sample_idx == logprobs.size(0)
    return results


def _sample(
    probs: torch.Tensor,
    logprobs: torch.Tensor,
    input_metadata: InputMetadata,
) -> SamplerOutput:
    categorized_seq_group_ids = {t: [] for t in SamplingType}
    category_num_tokens = {t: 0 for t in SamplingType}
    for i, seq_group in enumerate(input_metadata.seq_groups):
        seq_ids, sampling_params = seq_group
        sampling_type = sampling_params.sampling_type
        categorized_seq_group_ids[sampling_type].append(i)
        num_seqs = len(seq_ids)
        category_num_tokens[sampling_type] += num_seqs

    seq_outputs_dict: Dict[int, List[SequenceOutputs]] = {}
    category_start_idx = 0
    for sampling_type in SamplingType:
        seq_group_ids = categorized_seq_group_ids[sampling_type]
        seq_groups = [input_metadata.seq_groups[i] for i in seq_group_ids]
        is_prompts = [i < input_metadata.num_prompts for i in seq_group_ids]
        num_tokens = category_num_tokens[sampling_type]
        if num_tokens == 0:
            continue
        category_logprobs = logprobs[category_start_idx:category_start_idx +
                                     num_tokens]
        category_probs = probs[category_start_idx:category_start_idx +
                               num_tokens]
        if sampling_type == SamplingType.GREEDY:
            sample_results = _greedy_sample(seq_groups, category_logprobs)
        elif sampling_type == SamplingType.RANDOM:
            sample_results = _random_sample(seq_groups, is_prompts,
                                            category_probs)
        elif sampling_type == SamplingType.BEAM:
            sample_results = _beam_search_sample(seq_groups, is_prompts,
                                                 input_metadata.seq_data,
                                                 category_logprobs)
        else:
            raise ValueError(f"Unsupported sampling type: {sampling_type}")

        # Batched query for logprobs of selected token
        batched_logprobs_query_seq_indices: List[int] = []
        batched_logprobs_query_token_indices: List[int] = []
        sample_idx = 0
        for seq_group_id, seq_group, sample_result in zip(
                seq_group_ids, seq_groups, sample_results):
            seq_ids, sampling_params = seq_group
            next_token_ids, parent_ids = sample_result
            num_parent_seqs = len(seq_ids)
            batched_logprobs_query_seq_indices.extend(
                [sample_idx + parent_id for parent_id in parent_ids])
            batched_logprobs_query_token_indices.extend(next_token_ids)
            sample_idx += num_parent_seqs
        assert sample_idx == num_tokens
        batched_logprobs_query_result = category_logprobs[[
            batched_logprobs_query_seq_indices,
            batched_logprobs_query_token_indices
        ]].tolist()

        # Build the sequence outputs.
        sample_idx = 0
        result_idx = 0
        for seq_group_id, seq_group, sample_result in zip(
                seq_group_ids, seq_groups, sample_results):
            seq_ids, sampling_params = seq_group
            next_token_ids, parent_ids = sample_result
            num_results = len(next_token_ids)
            num_parent_seqs = len(seq_ids)
            parent_logprobs = category_logprobs[sample_idx:sample_idx +
                                                num_parent_seqs]
            selected_token_logprobs = batched_logprobs_query_result[
                result_idx:result_idx + num_results]
            seq_output = _build_sequence_outputs(parent_ids, next_token_ids,
                                                 selected_token_logprobs,
                                                 seq_ids, parent_logprobs,
                                                 sampling_params.logprobs)
            seq_outputs_dict[seq_group_id] = seq_output
            sample_idx += num_parent_seqs
            result_idx += num_results
        assert sample_idx == num_tokens
        category_start_idx += num_tokens

    return [seq_outputs_dict[i] for i in range(len(input_metadata.seq_groups))]<|MERGE_RESOLUTION|>--- conflicted
+++ resolved
@@ -275,10 +275,7 @@
     return top_ps, top_ks, top_as
 
 
-<<<<<<< HEAD
-def _apply_top_a_top_p_top_k(
-=======
-def _apply_top_ap_top_k(
+
 def _get_tfs(input_metadata: InputMetadata) -> List[float]:
     tfss: List[float] = []
     for seq_group in input_metadata.seq_groups:
@@ -288,8 +285,7 @@
     return tfss
 
 
-def _apply_top_p_top_k(
->>>>>>> 803decce
+def _apply_top_a_top_p_top_k(
     logits: torch.Tensor,
     top_ps: List[float],
     top_ks: List[int],
